--- conflicted
+++ resolved
@@ -1,121 +1,120 @@
-#ifndef GCODEEXPORT_H
-#define GCODEEXPORT_H
-
-class GCodeExport
-{
-    FILE* f;
-    double extrusionAmount;
-    double extrusionPerMM;
-    Point3 currentPosition;
-    int moveSpeed, extrudeSpeed, currentSpeed;
-public:
-    GCodeExport(const char* filename)
-    : currentPosition(0,0,0)
-    {
-        f = fopen(filename, "w");
-        extrusionAmount = 0;
-        extrusionPerMM = 0;
-        
-        moveSpeed = 150;
-        extrudeSpeed = 50;
-        currentSpeed = 0;
-    }
-    
-    ~GCodeExport()
-    {
-        fclose(f);
-    }
-    
-    void setExtrusion(int layerThickness, int lineWidth, int filamentDiameter)
-    {
-        double filamentArea = M_PI * (double(filamentDiameter) / 1000.0 / 2.0) * (double(filamentDiameter) / 1000.0 / 2.0);
-        extrusionPerMM = double(layerThickness) / 1000.0 * double(lineWidth) / 1000.0 / filamentArea;
-    }
-    
-    void setSpeeds(int moveSpeed, int extrudeSpeed)
-    {
-        this->moveSpeed = moveSpeed;
-        this->extrudeSpeed = extrudeSpeed;
-    }
-    
-    void addComment(const char* comment, ...)
-    {
-        va_list args;
-        va_start(args, comment);
-        fprintf(f, ";");
-        vfprintf(f, comment, args);
-        fprintf(f, "\n");
-        va_end(args);
-    }
-    
-    void addMove(Point3 p, float extrusion)
-    {
-        int speed;
-        if (extrusion != 0)
-        {
-            fprintf(f, "G1");
-            speed = extrudeSpeed;
-        }else{
-            fprintf(f, "G0");
-            speed = moveSpeed;
-        }
-        
-        if (currentSpeed != speed)
-        {
-            fprintf(f, " F%i", speed * 60);
-            currentSpeed = speed;
-        }
-        fprintf(f, " X%0.2f Y%0.2f", float(p.x)/1000, float(p.y)/1000);
-        if (p.z != currentPosition.z)
-            fprintf(f, " Z%0.2f", float(p.z)/1000);
-        extrusionAmount += extrusion;
-        if (extrusion != 0)
-            fprintf(f, " E%0.4lf", extrusionAmount);
-        fprintf(f, "\n");
-        
-        currentPosition = p;
-    }
-    
-    void addPolygon(ClipperLib::Polygon& polygon, int z)
-    {
-        addMove(Point3(polygon[0].X, polygon[0].Y, z), 0.0f);
-        for(unsigned int i=1; i<polygon.size(); i++)
-        {
-            addMove(Point3(polygon[i].X, polygon[i].Y, z), (Point(polygon[i]) - Point(polygon[i-1])).vSizeMM() * extrusionPerMM);
-        }
-        addMove(Point3(polygon[0].X, polygon[0].Y, z), (Point(polygon[0]) - Point(polygon[polygon.size()-1])).vSizeMM() * extrusionPerMM);
-    }
-<<<<<<< HEAD
-    
-    void addStartCode()
-    {
-        fprintf(f, "G21           ;metric values\n");
-        fprintf(f, "G90           ;absolute positioning\n");
-        fprintf(f, "M109 S210     ;Heatup to 210C\n");
-        fprintf(f, "G28           ;Home\n");
-        fprintf(f, "G1 Z15.0 F300 ;move the platform down 15mm\n");
-        fprintf(f, "G92 E0        ;zero the extruded length\n");
-        fprintf(f, "G1 F200 E3    ;extrude 3mm of feed stock\n");
-        fprintf(f, "G92 E0        ;zero the extruded length again\n");
-=======
-    int getFileSize(){
-        return ftell(f);
-    }
-    void tellFileSize() {
-        int fsize = ftell(f);
-        char fmagnitude = ' ';
-        if(fsize > 1024*1024) {
-            fmagnitude = 'M';
-            fsize /= 1024*1024;
-            fprintf(stderr, "Wrote %d MB.\n",fsize);
-        }
-        if(fsize > 1024) {
-            fmagnitude = 'k';
-            fsize /= 1024;
-            fprintf(stderr, "Wrote %d kilobytes.\n",fsize);
-        }
->>>>>>> 3b74dbd5
-    }
-};
-
-#endif//GCODEEXPORT_H
+#ifndef GCODEEXPORT_H
+#define GCODEEXPORT_H
+
+class GCodeExport
+{
+    FILE* f;
+    double extrusionAmount;
+    double extrusionPerMM;
+    Point3 currentPosition;
+    int moveSpeed, extrudeSpeed, currentSpeed;
+public:
+    GCodeExport(const char* filename)
+    : currentPosition(0,0,0)
+    {
+        f = fopen(filename, "w");
+        extrusionAmount = 0;
+        extrusionPerMM = 0;
+        
+        moveSpeed = 150;
+        extrudeSpeed = 50;
+        currentSpeed = 0;
+    }
+    
+    ~GCodeExport()
+    {
+        fclose(f);
+    }
+    
+    void setExtrusion(int layerThickness, int lineWidth, int filamentDiameter)
+    {
+        double filamentArea = M_PI * (double(filamentDiameter) / 1000.0 / 2.0) * (double(filamentDiameter) / 1000.0 / 2.0);
+        extrusionPerMM = double(layerThickness) / 1000.0 * double(lineWidth) / 1000.0 / filamentArea;
+    }
+    
+    void setSpeeds(int moveSpeed, int extrudeSpeed)
+    {
+        this->moveSpeed = moveSpeed;
+        this->extrudeSpeed = extrudeSpeed;
+    }
+    
+    void addComment(const char* comment, ...)
+    {
+        va_list args;
+        va_start(args, comment);
+        fprintf(f, ";");
+        vfprintf(f, comment, args);
+        fprintf(f, "\n");
+        va_end(args);
+    }
+    
+    void addMove(Point3 p, float extrusion)
+    {
+        int speed;
+        if (extrusion != 0)
+        {
+            fprintf(f, "G1");
+            speed = extrudeSpeed;
+        }else{
+            fprintf(f, "G0");
+            speed = moveSpeed;
+        }
+        
+        if (currentSpeed != speed)
+        {
+            fprintf(f, " F%i", speed * 60);
+            currentSpeed = speed;
+        }
+        fprintf(f, " X%0.2f Y%0.2f", float(p.x)/1000, float(p.y)/1000);
+        if (p.z != currentPosition.z)
+            fprintf(f, " Z%0.2f", float(p.z)/1000);
+        extrusionAmount += extrusion;
+        if (extrusion != 0)
+            fprintf(f, " E%0.4lf", extrusionAmount);
+        fprintf(f, "\n");
+        
+        currentPosition = p;
+    }
+    
+    void addPolygon(ClipperLib::Polygon& polygon, int z)
+    {
+        addMove(Point3(polygon[0].X, polygon[0].Y, z), 0.0f);
+        for(unsigned int i=1; i<polygon.size(); i++)
+        {
+            addMove(Point3(polygon[i].X, polygon[i].Y, z), (Point(polygon[i]) - Point(polygon[i-1])).vSizeMM() * extrusionPerMM);
+        }
+        addMove(Point3(polygon[0].X, polygon[0].Y, z), (Point(polygon[0]) - Point(polygon[polygon.size()-1])).vSizeMM() * extrusionPerMM);
+    }
+    
+    void addStartCode()
+    {
+        fprintf(f, "G21           ;metric values\n");
+        fprintf(f, "G90           ;absolute positioning\n");
+        fprintf(f, "M109 S210     ;Heatup to 210C\n");
+        fprintf(f, "G28           ;Home\n");
+        fprintf(f, "G1 Z15.0 F300 ;move the platform down 15mm\n");
+        fprintf(f, "G92 E0        ;zero the extruded length\n");
+        fprintf(f, "G1 F200 E3    ;extrude 3mm of feed stock\n");
+        fprintf(f, "G92 E0        ;zero the extruded length again\n");
+    }
+
+    int getFileSize(){
+        return ftell(f);
+    }
+    void tellFileSize() {
+        int fsize = ftell(f);
+        char fmagnitude = ' ';
+        if(fsize > 1024*1024) {
+            fmagnitude = 'M';
+            fsize /= 1024*1024;
+            fprintf(stderr, "Wrote %d MB.\n",fsize);
+        }
+        if(fsize > 1024) {
+            fmagnitude = 'k';
+            fsize /= 1024;
+            fprintf(stderr, "Wrote %d kilobytes.\n",fsize);
+        }
+    }
+};
+
+#endif//GCODEEXPORT_H