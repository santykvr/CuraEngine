/** Copyright (C) 2013 David Braam - Released under terms of the AGPLv3 License */
#include <cmath> // std::ceil
#include "skin.h"
#include "utils/polygonUtils.h"

#define MIN_AREA_SIZE (0.4 * 0.4) 

namespace cura 
{

        
void generateSkins(int layerNr, SliceMeshStorage& mesh, int extrusionWidth, int downSkinCount, int upSkinCount, int wall_line_count, int innermost_wall_extrusion_width, int insetCount, bool no_small_gaps_heuristic)
{
    generateSkinAreas(layerNr, mesh, innermost_wall_extrusion_width, downSkinCount, upSkinCount, wall_line_count, no_small_gaps_heuristic);

    SliceLayer* layer = &mesh.layers[layerNr];
    for(unsigned int partNr=0; partNr<layer->parts.size(); partNr++)
    {
        SliceLayerPart* part = &layer->parts[partNr];
        generateSkinInsets(part, extrusionWidth, insetCount);
    }
}

void generateSkinAreas(int layer_nr, SliceMeshStorage& mesh, int innermost_wall_extrusion_width, int downSkinCount, int upSkinCount, int wall_line_count, bool no_small_gaps_heuristic)
{
    SliceLayer& layer = mesh.layers[layer_nr];
    
    if (downSkinCount == 0 && upSkinCount == 0)
    {
        return;
    }
    
    for(unsigned int partNr = 0; partNr < layer.parts.size(); partNr++)
    {
        SliceLayerPart& part = layer.parts[partNr];

        if (int(part.insets.size()) < wall_line_count)
        {
            continue; // the last wall is not present, the part should only get inter perimeter gaps, but no skin.
        }

        Polygons upskin = part.insets.back().offset(-innermost_wall_extrusion_width/2);
        Polygons downskin = (downSkinCount == 0)? Polygons() : upskin;
        if (upSkinCount == 0) upskin = Polygons();

        auto getInsidePolygons = [&part, wall_line_count](SliceLayer& layer2)
            {
                Polygons result;
                for(SliceLayerPart& part2 : layer2.parts)
                {
                    if (part.boundaryBox.hit(part2.boundaryBox))
                    {
                        unsigned int wall_idx = std::max(0, std::min(wall_line_count, (int) part2.insets.size()) - 1);
                        result.add(part2.insets[wall_idx]);
                    }
                }
                return result;
            };
            
        if (no_small_gaps_heuristic)
        {
            if (static_cast<int>(layer_nr - downSkinCount) >= 0)
            {
                downskin = downskin.difference(getInsidePolygons(mesh.layers[layer_nr - downSkinCount])); // skin overlaps with the walls
            }
            
            if (static_cast<int>(layer_nr + upSkinCount) < static_cast<int>(mesh.layers.size()))
            {
                upskin = upskin.difference(getInsidePolygons(mesh.layers[layer_nr + upSkinCount])); // skin overlaps with the walls
            }
        }
        else 
        {
            if (layer_nr >= downSkinCount && downSkinCount > 0)
            {
                Polygons not_air = getInsidePolygons(mesh.layers[layer_nr - 1]);
                for (int downskin_layer_nr = layer_nr - downSkinCount; downskin_layer_nr < layer_nr - 1; downskin_layer_nr++)
                {
                    not_air = not_air.intersection(getInsidePolygons(mesh.layers[downskin_layer_nr]));
                }
                downskin = downskin.difference(not_air); // skin overlaps with the walls
            }
            
            if (layer_nr < static_cast<int>(mesh.layers.size()) - 1 && upSkinCount > 0)
            {
                Polygons not_air = getInsidePolygons(mesh.layers[layer_nr + 1]);
                for (int upskin_layer_nr = layer_nr + 2; upskin_layer_nr < layer_nr + upSkinCount + 1; upskin_layer_nr++)
                {
                    not_air = not_air.intersection(getInsidePolygons(mesh.layers[upskin_layer_nr]));
                }
                upskin = upskin.difference(not_air); // skin overlaps with the walls
            }
        }
        
        Polygons skin = upskin.unionPolygons(downskin);
        
        skin.removeSmallAreas(MIN_AREA_SIZE);
        
        for (PolygonsPart& skin_area_part : skin.splitIntoParts())
        {
            part.skin_parts.emplace_back();
            part.skin_parts.back().outline = skin_area_part;
        }
    }
}


void generateSkinInsets(SliceLayerPart* part, int extrusionWidth, int insetCount)
{
    if (insetCount == 0)
    {
        return;
    }
    
    for (SkinPart& skin_part : part->skin_parts)
    {
        for(int i=0; i<insetCount; i++)
        {
            skin_part.insets.push_back(Polygons());
            if (i == 0)
            {
                skin_part.insets[0] = skin_part.outline.offset(- extrusionWidth/2);
            } else
            {
                skin_part.insets[i] = skin_part.insets[i - 1].offset(-extrusionWidth);
            }
            
            // optimize polygons: remove unnecessary verts
            skin_part.insets[i].simplify();
            if (skin_part.insets[i].size() < 1)
            {
                skin_part.insets.pop_back();
                break;
            }
        }
    }
}

void generateInfill(int layerNr, SliceMeshStorage& mesh, int innermost_wall_extrusion_width, int infill_skin_overlap, int wall_line_count)
{
    SliceLayer& layer = mesh.layers[layerNr];

    for(SliceLayerPart& part : layer.parts)
    {
        if (int(part.insets.size()) < wall_line_count)
        {
            continue; // the last wall is not present, the part should only get inter preimeter gaps, but no infill.
        }
        Polygons infill = part.insets.back().offset(-innermost_wall_extrusion_width / 2 - infill_skin_overlap);

        for(SliceLayerPart& part2 : layer.parts)
        {
            if (part.boundaryBox.hit(part2.boundaryBox))
            {
                for(SkinPart& skin_part : part2.skin_parts)
                {
                    infill = infill.difference(skin_part.outline);
                }
            }
        }
        infill.removeSmallAreas(MIN_AREA_SIZE);
        
        part.infill_area = infill.offset(infill_skin_overlap);
    }
}

void SkinInfillAreaComputation::generateGradualInfill(SliceMeshStorage& mesh, unsigned int gradual_infill_step_height, unsigned int max_infill_steps)
{
    // no early-out for this function; it needs to initialize the [infill_area_per_combine_per_density]
    float layer_skip_count = 8; // skip every so many layers as to ignore small gaps in the model making computation more easy
    if (!mesh.getSettingBoolean("skin_no_small_gaps_heuristic"))
    {
        layer_skip_count = 1;
    }
    unsigned int gradual_infill_step_layer_count = gradual_infill_step_height / mesh.getSettingInMicrons("layer_height"); // The difference in layer count between consecutive density infill areas
<<<<<<< HEAD

    // make gradual_infill_step_height divisable by layer_skip_count
    float n_skip_steps_per_gradual_step = std::max(1.0f, std::ceil(gradual_infill_step_layer_count / layer_skip_count)); // only decrease layer_skip_count to make it a divisor of gradual_infill_step_layer_count
    layer_skip_count = gradual_infill_step_layer_count / n_skip_steps_per_gradual_step;
=======
    layer_skip_count = gradual_infill_step_layer_count / ((gradual_infill_step_layer_count - 1) / layer_skip_count + 1); // make gradual_infill_step_height divisible by layer_skip_count
>>>>>>> d197c7f3


    size_t min_layer = mesh.getSettingAsCount("bottom_layers");
    size_t max_layer = mesh.layers.size() - 1 - mesh.getSettingAsCount("top_layers");

    for (size_t layer_idx = 0; layer_idx < mesh.layers.size(); layer_idx++)
    { // loop also over layers which don't contain infill cause of bottom_ and top_layer to initialize their infill_area_per_combine_per_density
        SliceLayer& layer = mesh.layers[layer_idx];

        for (SliceLayerPart& part : layer.parts)
        {
            assert(part.infill_area_per_combine_per_density.size() == 0 && "infill_area_per_combine_per_density is supposed to be uninitialized");

            if (part.infill_area.size() == 0 || layer_idx < min_layer || layer_idx > max_layer)
            { // initialize infill_area_per_combine_per_density empty
                part.infill_area_per_combine_per_density.emplace_back(); // create a new infill_area_per_combine
                part.infill_area_per_combine_per_density.back().emplace_back(); // put empty infill area in the newly constructed infill_area_per_combine
                // note: no need to copy part.infill_area, cause it's the empty vector anyway
                continue;
            }
            Polygons less_dense_infill = part.infill_area; // one step less dense with each infill_step
            for (unsigned int infill_step = 0; infill_step < max_infill_steps; infill_step++)
            {
                size_t min_layer = layer_idx + infill_step * gradual_infill_step_layer_count + layer_skip_count;
                size_t max_layer = layer_idx + (infill_step + 1) * gradual_infill_step_layer_count;

                for (float upper_layer_idx = min_layer; static_cast<unsigned int>(upper_layer_idx) <= max_layer; upper_layer_idx += layer_skip_count)
                {
                    if (static_cast<unsigned int>(upper_layer_idx) >= mesh.layers.size())
                    {
                        less_dense_infill.clear();
                        break;
                    }
                    SliceLayer& upper_layer = mesh.layers[static_cast<unsigned int>(upper_layer_idx)];
                    Polygons relevent_upper_polygons;
                    for (SliceLayerPart& upper_layer_part : upper_layer.parts)
                    {
                        if (!upper_layer_part.boundaryBox.hit(part.boundaryBox))
                        {
                            continue;
                        }
                        relevent_upper_polygons.add(upper_layer_part.infill_area);
                    }
                    less_dense_infill = less_dense_infill.intersection(relevent_upper_polygons);
                }
                if (less_dense_infill.size() == 0)
                {
                    break;
                }
                // add new infill_area_per_combine for the current density
                part.infill_area_per_combine_per_density.emplace_back();
                std::vector<Polygons>& infill_area_per_combine_current_density = part.infill_area_per_combine_per_density.back();
                const Polygons more_dense_infill = part.infill_area.difference(less_dense_infill);
                infill_area_per_combine_current_density.push_back(more_dense_infill);

                if (less_dense_infill.size() == 0)
                {
                    break;
                }
            }
            part.infill_area_per_combine_per_density.emplace_back();
            std::vector<Polygons>& infill_area_per_combine_current_density = part.infill_area_per_combine_per_density.back();
            infill_area_per_combine_current_density.push_back(part.infill_area);
            assert(part.infill_area_per_combine_per_density.size() != 0 && "infill_area_per_combine_per_density is now initialized");
        }
    }
}

void combineInfillLayers(SliceMeshStorage& mesh, unsigned int amount)
{
    if (mesh.layers.empty() || mesh.layers.size() - 1 < static_cast<size_t>(mesh.getSettingAsCount("top_layers")) || mesh.getSettingAsCount("infill_line_distance") <= 0) //No infill is even generated.
    {
        return;
    }
    if(amount <= 1) //If we must combine 1 layer, nothing needs to be combined. Combining 0 layers is invalid.
    {
        return;
    }
    /* We need to round down the layer index we start at to the nearest
    divisible index. Otherwise we get some parts that have infill at divisible
    layers and some at non-divisible layers. Those layers would then miss each
    other. */
    size_t min_layer = mesh.getSettingAsCount("bottom_layers") + amount - 1;
    min_layer -= min_layer % amount; //Round upwards to the nearest layer divisible by infill_sparse_combine.
    size_t max_layer = mesh.layers.size() - 1 - mesh.getSettingAsCount("top_layers");
    max_layer -= max_layer % amount; //Round downwards to the nearest layer divisible by infill_sparse_combine.
    for(size_t layer_idx = min_layer;layer_idx <= max_layer;layer_idx += amount) //Skip every few layers, but extrude more.
    {
        SliceLayer* layer = &mesh.layers[layer_idx];
        for(unsigned int combine_count_here = 1; combine_count_here < amount; combine_count_here++)
        {
            if(layer_idx < combine_count_here)
            {
                break;
            }

            size_t lower_layer_idx = layer_idx - combine_count_here;
            if (lower_layer_idx < min_layer)
            {
                break;
            }
            SliceLayer* lower_layer = &mesh.layers[lower_layer_idx];
            for (SliceLayerPart& part : layer->parts)
            {
                for (unsigned int density_idx = 0; density_idx < part.infill_area_per_combine_per_density.size(); density_idx++)
                { // go over each density of gradual infill (these density areas overlap!)
                    std::vector<Polygons>& infill_area_per_combine = part.infill_area_per_combine_per_density[density_idx];
                    Polygons result;
                    for (SliceLayerPart& lower_layer_part : lower_layer->parts)
                    {
                        if (part.boundaryBox.hit(lower_layer_part.boundaryBox))
                        {

                            Polygons intersection = infill_area_per_combine[combine_count_here - 1].intersection(lower_layer_part.infill_area).offset(-200).offset(200);
                            result.add(intersection); // add area to be thickened
                            infill_area_per_combine[combine_count_here - 1] = infill_area_per_combine[combine_count_here - 1].difference(intersection); // remove thickened area from less thick layer here
                            if (density_idx < lower_layer_part.infill_area_per_combine_per_density.size())
                            { // only remove from *same density* areas on layer below
                                // If there are no same density areas, then it's ok to print them anyway
                                // Don't remove other density areas
                                unsigned int lower_density_idx = density_idx;
                                std::vector<Polygons>& lower_infill_area_per_combine = lower_layer_part.infill_area_per_combine_per_density[lower_density_idx];
                                lower_infill_area_per_combine[0] = lower_infill_area_per_combine[0].difference(intersection); // remove thickened area from lower (thickened) layer
                            }
                        }
                    }

                    infill_area_per_combine.push_back(result);
                }
            }
        }
    }
}


}//namespace cura<|MERGE_RESOLUTION|>--- conflicted
+++ resolved
@@ -173,14 +173,10 @@
         layer_skip_count = 1;
     }
     unsigned int gradual_infill_step_layer_count = gradual_infill_step_height / mesh.getSettingInMicrons("layer_height"); // The difference in layer count between consecutive density infill areas
-<<<<<<< HEAD
 
     // make gradual_infill_step_height divisable by layer_skip_count
     float n_skip_steps_per_gradual_step = std::max(1.0f, std::ceil(gradual_infill_step_layer_count / layer_skip_count)); // only decrease layer_skip_count to make it a divisor of gradual_infill_step_layer_count
     layer_skip_count = gradual_infill_step_layer_count / n_skip_steps_per_gradual_step;
-=======
-    layer_skip_count = gradual_infill_step_layer_count / ((gradual_infill_step_layer_count - 1) / layer_skip_count + 1); // make gradual_infill_step_height divisible by layer_skip_count
->>>>>>> d197c7f3
 
 
     size_t min_layer = mesh.getSettingAsCount("bottom_layers");
