--- conflicted
+++ resolved
@@ -82,16 +82,12 @@
 
 void PrimeTower::generatePaths(const SliceDataStorage& storage, unsigned int total_layers)
 {
-<<<<<<< HEAD
-    enabled = storage.max_object_height_second_to_last_extruder >= 0
+    extruder_count = storage.meshgroup->getExtruderCount();
+    enabled = storage.max_print_height_second_to_last_extruder >= 0
             && storage.getSettingBoolean("prime_tower_enable")
             && storage.getSettingInMicrons("prime_tower_wall_thickness") > 10
             && storage.getSettingInMicrons("prime_tower_size") > 10;
     if (enabled)
-=======
-    extruder_count = storage.meshgroup->getExtruderCount();
-    if (storage.max_print_height_second_to_last_extruder >= 0 && storage.getSettingBoolean("prime_tower_enable"))
->>>>>>> 6bed19c2
     {
         generatePaths_denseInfill(storage);
         generateWipeLocations(storage);
@@ -131,11 +127,7 @@
 
 void PrimeTower::addToGcode(const SliceDataStorage& storage, GCodePlanner& gcodeLayer, const GCodeExport& gcode, const int layer_nr, const int prev_extruder, const int new_extruder)
 {
-<<<<<<< HEAD
     if (!enabled)
-=======
-    if (!( storage.max_print_height_second_to_last_extruder >= 0 && storage.getSettingInMicrons("prime_tower_size") > 0) )
->>>>>>> 6bed19c2
     {
         return;
     }
