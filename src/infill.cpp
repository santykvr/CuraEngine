--- conflicted
+++ resolved
@@ -103,11 +103,7 @@
 void Infill::generateCubicSubDivInfill(Polygons& result)
 {
     Polygons uncropped;
-<<<<<<< HEAD
-    baseSubDivCube->draw(z, uncropped, NULL);
-=======
     base_subdiv_cube->generateSubdivisionLines(z, uncropped);
->>>>>>> 06c3729d
     addLineSegmentsInfill(result, uncropped);
 }
 
@@ -119,19 +115,11 @@
         p.add(from);
         p.add(to);
     };
-<<<<<<< HEAD
-    ClipperLib::PolyTree goodSegsTree = in_outline.lineSegIntersection(input);
-    ClipperLib::Paths goodSegs;
-    ClipperLib::OpenPathsFromPolyTree(goodSegsTree, goodSegs);
-    for(uint64_t idx = 0; idx < goodSegs.size(); idx++){
-        addLine(goodSegs[idx][0], goodSegs[idx][1]);
-=======
     ClipperLib::PolyTree interior_segments_tree = in_outline.lineSegmentIntersection(input);
     ClipperLib::Paths interior_segments;
     ClipperLib::OpenPathsFromPolyTree(interior_segments_tree, interior_segments);
     for(uint64_t idx = 0; idx < interior_segments.size(); idx++){
         addLine(interior_segments[idx][0], interior_segments[idx][1]);
->>>>>>> 06c3729d
     }
 }
 
